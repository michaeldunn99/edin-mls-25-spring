--- conflicted
+++ resolved
@@ -394,11 +394,7 @@
     { name = "matplotlib" },
     { name = "notebook" },
     { name = "numpy" },
-<<<<<<< HEAD
     { name = "pandas" },
-    { name = "pydantic" },
-=======
->>>>>>> b402bf62
     { name = "seaborn" },
     { name = "torch" },
     { name = "torchvision" },
@@ -413,13 +409,9 @@
     { name = "libcirkit", specifier = ">=0.2.1" },
     { name = "matplotlib", specifier = ">=3.10.1" },
     { name = "notebook", specifier = ">=7.3.3" },
-<<<<<<< HEAD
     { name = "numpy", specifier = ">=1.24.0" },
     { name = "pandas", specifier = ">=2.2.3" },
     { name = "pydantic", specifier = ">=2.0.0" },
-=======
-    { name = "numpy", specifier = ">=2.2.4" },
->>>>>>> b402bf62
     { name = "seaborn", specifier = ">=0.13.2" },
     { name = "torch", specifier = ">=2.6.0" },
     { name = "torchvision", specifier = ">=0.21.0" },
